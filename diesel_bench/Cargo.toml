[package]
name = "diesel_bench"
version = "0.1.0"
edition = "2018"
build = "build.rs"
autobenches = false

[workspace]
# See more keys and their definitions at https://doc.rust-lang.org/cargo/reference/manifest.html

[dependencies]
dotenvy = "0.15"
criterion = "0.3.2"
sqlx = {version = "0.6", features = ["runtime-tokio-rustls"], optional = true}
tokio = {version = "1", optional = true}
rusqlite = {version = "0.27", optional = true}
rust_postgres = {version = "0.19", optional = true, package = "postgres"}
rust_mysql = {version = "22.1", optional = true, package = "mysql"}
rustorm = {version = "0.20", optional = true}
rustorm_dao = {version = "0.20", optional = true}
quaint = {version = "=0.2.0-alpha.13", optional = true}
serde = {version = "1", optional = true, features = ["derive"]}
sea-orm = {version = "0.9", optional = true, features = ["runtime-tokio-rustls"]}
futures = {version = "0.3", optional = true}
<<<<<<< HEAD
#diesel-async = {git = "https://github.com/weiznich/diesel_async", rev = "acf3ed3", optional = true, default-features = false}
=======
diesel-async = {git = "https://github.com/weiznich/diesel_async", rev = "3ab3cf8", optional = true, default-features = false}
>>>>>>> d4113eda
criterion-perf-events = { version = "0.2", optional = true}
perfcnt = {version = "0.8", optional = true}

[dependencies.diesel]
path = "../diesel"
default-features = false
features = []

[build-dependencies]
diesel = { path = "../diesel", default-features = false }
diesel_migrations = { path = "../diesel_migrations" }
dotenvy = "0.15"


[[bench]]
name = "benchmarks"
path = "benches/lib.rs"
bench = true
harness = false

[features]
default = []
postgres = ["diesel/postgres"]
sqlite = ["diesel/sqlite"]
mysql = ["diesel/mysql"]
sqlx-bench = ["sqlx", "tokio", "sqlx/runtime-tokio-rustls"]
instruction_count = ["criterion-perf-events", "perfcnt"]
fast_run = []


[patch.crates-io]
quaint = {git = "https://github.com/prisma/quaint", rev = "e077df3"}
#diesel = { path = "../diesel"}<|MERGE_RESOLUTION|>--- conflicted
+++ resolved
@@ -22,11 +22,7 @@
 serde = {version = "1", optional = true, features = ["derive"]}
 sea-orm = {version = "0.9", optional = true, features = ["runtime-tokio-rustls"]}
 futures = {version = "0.3", optional = true}
-<<<<<<< HEAD
-#diesel-async = {git = "https://github.com/weiznich/diesel_async", rev = "acf3ed3", optional = true, default-features = false}
-=======
-diesel-async = {git = "https://github.com/weiznich/diesel_async", rev = "3ab3cf8", optional = true, default-features = false}
->>>>>>> d4113eda
+#diesel-async = {git = "https://github.com/weiznich/diesel_async", rev = "3ab3cf8", optional = true, default-features = false}
 criterion-perf-events = { version = "0.2", optional = true}
 perfcnt = {version = "0.8", optional = true}
 
