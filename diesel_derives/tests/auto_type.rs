#![allow(dead_code)] // this is a compile pass test
use diesel::dsl::*;
use diesel::helper_types::*;
use diesel::prelude::*;
use diesel::sql_types;
#[cfg(feature = "postgres")]
use std::ops::Bound;

table! {
    users {
        id -> Integer,
        name -> Text,
        time -> Timestamp,
        bigint -> BigInt,
        numeric -> Numeric,
        date -> Date,
    }
}

table! {
    posts {
        id -> Integer,
        user_id -> Integer,
    }
}

table! {
    posts2 {
        id -> Integer,
        user_id -> Integer,
    }
}

table! {
    posts3 {
        id -> Integer,
        user_id -> Integer,
    }
}

#[cfg(feature = "postgres")]
table! {
    pg_extras(id) {
        id -> Integer,
        json -> Json,
        jsonb -> Jsonb,
        net -> Inet,
        array -> Array<Integer>,
        blob -> Binary,
        timestamp -> Timestamp,
        range -> Range<Integer>,
        multirange -> Multirange<Integer>,
        timestamptz -> Timestamptz,
        name -> Text,
        text_array -> Array<Text>
    }
}

joinable!(posts -> users(user_id));
joinable!(posts2 -> users(user_id));
joinable!(posts3 -> users(user_id));
allow_tables_to_appear_in_same_query!(users, posts, posts2, posts3);

#[auto_type]
fn test_all_query_dsl() -> _ {
    users::table
        .distinct()
        .filter(users::id.eq(42_i32))
        .find(42_i32)
        .or_filter(users::id.eq(42_i32))
        .limit(23_i64)
        .offset(12_i64)
        .order(users::id)
        .order_by(users::id)
        .then_order_by(users::id)
        .select(users::id)
        .group_by(users::id)
        .having(users::id.eq(32_i32))
        .inner_join(posts::table)
        .left_join(posts2::table)
        .inner_join(posts3::table.on(users::id.eq(posts3::user_id)))
    //.into_boxed()
}

#[auto_type]
fn single_value() -> _ {
    users::table.select(users::id).find(42_i32).single_value()
}

#[cfg(feature = "postgres")]
#[auto_type]
fn test_distinct_on() -> _ {
    users::table.distinct_on(users::id)
}

#[auto_type]
fn test_lock_dsl1() -> _ {
    users::table.for_key_share().no_wait().skip_locked()
}

#[auto_type]
fn test_lock_dsl2() -> _ {
    users::table.for_no_key_update()
}

#[auto_type]
fn test_lock_dsl3() -> _ {
    users::table.for_share()
}

#[auto_type]
fn test_lock_dsl4() -> _ {
    users::table.for_update()
}

// #[auto_type]
// fn test_count_query() -> _ {
//     users::table.find(1_i32).count()
// }

#[auto_type]
fn test_expression_methods() -> _ {
    let v = 42_i32;
    let v2: &'static [i32] = &[42];
    users::id
        .eq(v)
        .and(users::id.ne(v))
        .and(users::id.eq_any(v2))
        .and(users::id.ne_all(v2))
        .and(users::id.gt(v))
        .and(users::id.lt(v))
        .and(users::id.is_not_null())
        .and(users::id.is_null())
        .and(users::id.le(v))
        .and(users::id.ge(v))
        .and(users::id.between(v, v))
        .and(users::id.not_between(v, v))
}

#[auto_type]
fn test_boolean_expression_methods() -> _ {
    let v = 42_i32;
    users::id.eq(v).and(users::id.eq(v)).or(users::id.eq(v))
}

#[auto_type]
fn test_nullable_expression_methods() -> _ {
    users::id.nullable().assume_not_null()
}

#[auto_type]
fn test_text_expression_methods() -> _ {
    let a: &'static str = "foo";
    users::name
        .like(a)
        .and(users::name.not_like(a))
        .and(users::name.concat(a).eq(a))
}

#[auto_type]
fn test_delete() -> _ {
    delete(users::table)
}

#[auto_type]
fn test_delete_2() -> _ {
    delete(users::table.find({
        // Test that type ascriptions via nested blocks work
        let id: i32 = 1;
        id
    }))
}

#[auto_type]
fn test_delete_3() -> _ {
    delete(users::table).filter(users::id.eq(1_i32))
}

// #[auto_type]
// fn test_update() -> _ {
//     update(users::table).set(users::id.eq(42_i32))
// }

#[auto_type]
fn test_insert1() -> _ {
    insert_into(users::table).values(users::id.eq(42_i32))
}

/*#[auto_type]
fn test_insert2() -> _ {
    users::table
        .insert_into(users::table)
        .into_columns(users::all_columns)
}*/

#[auto_type]
fn test_insert_or_ignore() -> _ {
    insert_or_ignore_into(users::table).values(users::id.eq(42_i32))
}

#[auto_type]
fn test_insert_or_replace() -> _ {
    replace_into(users::table).values(users::id.eq(42_i32))
}

#[auto_type]
fn test_bare_select() -> _ {
    select(1_i32.into_sql::<sql_types::Integer>())
}

#[cfg(feature = "postgres")]
#[auto_type]
fn test_pg_expression_methods() -> _ {
    let v = 42_i32;
    users::id
        .is_not_distinct_from(v)
        .and(users::id.is_distinct_from(v))
}

#[cfg(feature = "postgres")]
#[auto_type]
fn test_pg_text_expression_methods() -> _ {
    let a: &'static str = "foo";
    users::name
        .ilike(a)
        .and(users::name.not_ilike(a))
        .and(users::name.similar_to(a))
        .and(users::name.not_similar_to(a))
}

#[cfg(feature = "postgres")]
#[auto_type]
fn test_pg_net_expression_methods() -> _ {
    // cannot be supported on diesel 2.x as the contains operator for net
    // is different than the "normal" contains operator
    // We could probably rename this function to `contains_net` to make it work
    //pg_extras::net.contains(pg_extras::net)
    pg_extras::net
        .contains_or_eq(pg_extras::net)
        // cannot be supported on diesel 2.x due to similar reasons
        // as `contains`
        //.and(pg_extras::net.is_contained_by(pg_extras::net))
        .and(pg_extras::net.is_contained_by_or_eq(pg_extras::net))
        .and(pg_extras::net.overlaps_with(pg_extras::net))
        // `.and()` and `or()` for inet cannot be supported as that name collides
        // with `BoolExpressionMethods`
        //.and(pg_extras::net.and(pg_extras::net).contains_or_eq(pg_extras::net))
        //.and(pg_extras::net.or(pg_extras::net).contains(pg_extras::net))
        .and(pg_extras::net.diff(pg_extras::net).eq(42_i64))
}

#[cfg(feature = "postgres")]
#[auto_type]
fn test_pg_array_expression_methods() -> _ {
    let v = 42_i32;
    pg_extras::array
        .overlaps_with(pg_extras::array)
        .and(pg_extras::array.contains(pg_extras::array))
        .and(pg_extras::array.is_contained_by(pg_extras::array))
        .and(pg_extras::array.index(v).eq(v))
        .and(
            pg_extras::array
                .concat(pg_extras::array)
                .eq(pg_extras::array),
        )
}

#[cfg(feature = "postgres")]
#[auto_type]
fn test_pg_jsonb_expression_methods() -> _ {
    let s: &'static str = "";
    let v: &'static [&'static str] = &[];

    pg_extras::jsonb
        .concat(pg_extras::jsonb)
        .eq(pg_extras::jsonb)
        .and(pg_extras::jsonb.has_any_key(v))
        .and(pg_extras::jsonb.has_all_keys(v))
        .and(pg_extras::jsonb.has_key(s))
        .and(pg_extras::jsonb.contains(pg_extras::jsonb))
        .and(pg_extras::jsonb.remove(1_i32).eq(pg_extras::jsonb))
        .and(pg_extras::jsonb.remove_by_path(v).eq(pg_extras::jsonb))
        .and(pg_extras::jsonb.is_contained_by(pg_extras::jsonb))
}

#[cfg(feature = "postgres")]
#[auto_type]
fn test_pg_range_expression_methods() -> _ {
    let my_range: (Bound<i32>, Bound<i32>) = (Bound::Included(2), Bound::Included(7));

    pg_extras::range
        .contains_range(my_range)
        .and(pg_extras::range.is_contained_by(my_range))
        .and(pg_extras::range.overlaps_with(my_range))
        .and(pg_extras::range.lesser_than(my_range))
        .and(pg_extras::range.greater_than(my_range))
        .and(pg_extras::range.range_extends_right_to(my_range))
        .and(pg_extras::range.range_extends_left_to(my_range))
        .and(pg_extras::id.is_contained_by_range(my_range))
        .and(
            pg_extras::range
                .union_range(pg_extras::range)
                .eq(pg_extras::range),
        )
        .and(
            pg_extras::range
                .difference_range(pg_extras::range)
                .eq(pg_extras::range),
        )
        .and(
            pg_extras::range
                .intersection_range(pg_extras::range)
                .eq(pg_extras::range),
        )
    // `.contains()` cannot be supported here as
    // the type level constraints are slightly different
    // for `Range<>` than for the other types that provide a `contains()`
    // function. We could likely support it by
    // renaming the function to `.range_contains()` (or something similar)
    // .contains(42_i32)
}

#[cfg(feature = "postgres")]
#[auto_type]
fn test_pg_binary_expression_methods() -> _ {
    let b: &'static [u8] = &[];
    pg_extras::blob
        .concat(pg_extras::blob)
        .like(pg_extras::blob)
        .and(pg_extras::blob.not_like(b))
}

#[cfg(feature = "postgres")]
#[auto_type]
fn test_pg_any_json_expression_methods() -> _ {
    let s: &'static str = "";
    let s2: &'static [&'static str] = &[];

    pg_extras::jsonb
        .retrieve_as_object(s)
        .retrieve_as_text(s)
        .eq(s)
        .and(
            pg_extras::jsonb
                .retrieve_by_path_as_object(s2)
                .retrieve_by_path_as_text(s2)
                .eq(s),
        )
}

#[cfg(feature = "postgres")]
#[auto_type]
fn test_pg_timestamp_expression_methods() -> _ {
    let s: &'static str = "";
    pg_extras::timestamp.at_time_zone(s)
}

#[cfg(feature = "sqlite")]
#[auto_type]
fn test_sqlite_expression_methods() -> _ {
    users::id.is(42_i32).or(users::id.is_not(42_i32))
}

#[auto_type]
fn test_aggregate_functions() -> _ {
    users::table.select((
        avg(users::id),
        count(users::id),
        count_distinct(users::id),
        count_star(),
        max(users::id),
        min(users::id),
        sum(users::id),
    ))
}

#[auto_type]
fn test_normal_functions() -> _ {
    users::table.select((
        date(users::time),
        exists(posts::table.select(posts::id)),
        not(users::id.eq(1_i32)),
        case_when(users::id.eq(1_i32), users::id),
        case_when(users::id.eq(1_i32), users::id).when(users::id.eq(42_i32), users::id),
        case_when(users::id.eq(1_i32), users::id)
            .when(users::id.eq(42_i32), users::id)
            .otherwise(users::id),
        case_when(users::id.eq(1_i32), users::id).otherwise(users::id),
    ))
}

#[cfg(feature = "postgres")]
#[auto_type]
fn postgres_functions() -> _ {
    let bound: sql_types::RangeBound =
        sql_types::RangeBound::LowerBoundExclusiveUpperBoundExclusive;
    (
        lower(pg_extras::range),
        upper(pg_extras::range),
        isempty(pg_extras::range),
        lower_inc(pg_extras::range),
        upper_inc(pg_extras::range),
        lower_inf(pg_extras::range),
        upper_inf(pg_extras::range),
        range_merge(pg_extras::range, pg_extras::range),
        multirange_merge(pg_extras::multirange),
        int4range(users::id.nullable(), users::id.nullable(), bound),
        int8range(users::bigint.nullable(), users::bigint.nullable(), bound),
        numrange(users::numeric.nullable(), users::numeric.nullable(), bound),
        daterange(users::date.nullable(), users::date.nullable(), bound),
        tsrange(users::time.nullable(), users::time.nullable(), bound),
        tstzrange(
            pg_extras::timestamptz.nullable(),
            pg_extras::timestamptz.nullable(),
            bound,
        ),
        array_append(pg_extras::array, pg_extras::id),
        array_replace(pg_extras::array, pg_extras::id, pg_extras::id),
        array_dims(pg_extras::array),
        array_prepend(pg_extras::id, pg_extras::array),
        array_remove(pg_extras::array, pg_extras::id),
        array_to_string(pg_extras::array, pg_extras::name),
        array_to_string_with_null_string(pg_extras::array, pg_extras::name, pg_extras::name),
        cardinality(pg_extras::array),
        trim_array(pg_extras::array, pg_extras::id),
        array_cat(pg_extras::array, pg_extras::array),
        array_length(pg_extras::array, 1_i32),
        array_fill(pg_extras::id, pg_extras::array),
        array_fill_with_lower_bound(pg_extras::id, pg_extras::array, pg_extras::array),
        array_lower(pg_extras::array, 1_i32),
        array_upper(pg_extras::array, 1_i32),
        array_position(pg_extras::array, pg_extras::id),
        array_position_with_subscript(pg_extras::array, pg_extras::id, pg_extras::id),
        array_positions(pg_extras::array, pg_extras::id),
        array_ndims(pg_extras::array),
        array_shuffle(pg_extras::array),
        array_sample(pg_extras::array, pg_extras::id),
        to_json(pg_extras::id),
        to_jsonb(pg_extras::id),
        json_object(pg_extras::text_array),
<<<<<<< HEAD
        json_array_length(pg_extras::json),
        jsonb_array_length(pg_extras::jsonb),
=======
        json_object_with_keys_and_values(pg_extras::text_array, pg_extras::text_array),
        json_typeof(pg_extras::json),
        jsonb_typeof(pg_extras::jsonb),
        jsonb_pretty(pg_extras::jsonb),
        json_strip_nulls(pg_extras::json),
        jsonb_strip_nulls(pg_extras::jsonb),
>>>>>>> ecf6e921
    )
}

#[auto_type]
fn with_lifetime<'a>(name: &'a str) -> _ {
    users::table.filter(users::name.eq(name))
}

#[auto_type]
fn with_type_generics<'a, T>(name: &'a T) -> _
where
    &'a T: diesel::expression::AsExpression<diesel::sql_types::Text>,
{
    users::name.eq(name)
}

#[auto_type]
fn with_const_generics<const N: i32>() -> _ {
    users::id.eq(N)
}

#[auto_type]
fn insert_returning() -> _ {
    insert_into(users::table)
        .values(users::id.eq(42_i32))
        .returning(users::id)
}

#[auto_type]
fn delete_returning() -> _ {
    delete(users::table).returning(users::id)
}

// #[auto_type]
// fn test_sql_fragment() -> _ {
//     sql("foo")
// }

// #[auto_type]
// fn test_sql_query_1() -> _ {
//     sql_query("bar")
// }

// #[auto_type]
// fn test_sql_query_2() -> _ {
//     sql_query("bar").bind::<Integer, _>(1)
// }<|MERGE_RESOLUTION|>--- conflicted
+++ resolved
@@ -438,17 +438,14 @@
         to_json(pg_extras::id),
         to_jsonb(pg_extras::id),
         json_object(pg_extras::text_array),
-<<<<<<< HEAD
-        json_array_length(pg_extras::json),
-        jsonb_array_length(pg_extras::jsonb),
-=======
         json_object_with_keys_and_values(pg_extras::text_array, pg_extras::text_array),
         json_typeof(pg_extras::json),
         jsonb_typeof(pg_extras::jsonb),
         jsonb_pretty(pg_extras::jsonb),
         json_strip_nulls(pg_extras::json),
         jsonb_strip_nulls(pg_extras::jsonb),
->>>>>>> ecf6e921
+        json_array_length(pg_extras::json),
+        jsonb_array_length(pg_extras::jsonb),
     )
 }
 
